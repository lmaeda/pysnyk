import json

from snyk import SnykClient


def print_json(json_obj):
    print(json.dumps(json_obj, indent=4))


def list_of_dictionaries_to_map(input_list, key_field, data_fields_list=None):
    lookup_map = {}
    for next_item in input_list:
        next_item_key = next_item[key_field]
        data = {}
        if data_fields_list is None:
            # include all other fields in the data
            for k, v in next_item.items():
                if k != key_field:
                    data[k] = v
        lookup_map[next_item_key] = data
        print("added another")
    return lookup_map


def get_project_tree(snyk_token, org_id, project_id):
    client = SnykClient(snyk_token)
    json_res_dep_graph = client.snyk_projects_get_product_dependency_graph(
        org_id, project_id
    )
    print_json(json_res_dep_graph)

    print("\nPackages (Flat List):")
    for pkg in json_res_dep_graph["depGraph"]["pkgs"]:
        print("%s | %s" % (pkg["id"], pkg["info"]))

    all_packages = json_res_dep_graph["depGraph"]["pkgs"]

    print("\nGraph data:")
    graph = json_res_dep_graph["depGraph"]["graph"]
    root_node_id = graph["rootNodeId"]
    nodes = graph["nodes"]

    for node in nodes:
        print("%s | %s" % (node["nodeId"], node["pkgId"]))
        child_nodes = node["deps"]
        if len(child_nodes) > 0:
            for child_node in child_nodes:
                print("  - Child: %s" % child_node)
        print()

    # Convert the all_packages to a lookup map by package ID
    packages_lookup_map = {}
    for pkg in all_packages:
        print(pkg)
        package_id = pkg["id"]
        packages_lookup_map[package_id] = {
            "package_name": pkg["info"]["name"],
            "package_version": pkg["info"]["version"],
        }

    # Get licenses for all dependencies in the project
<<<<<<< HEAD
    lst_res_license = client.snyk_dependencies_list_all_dependencies_by_project(org_id, project_id,1,0)
=======
    lst_res_license = client.snyk_dependencies_list_all_dependencies_by_project(
        org_id, project_id
    )
>>>>>>> 8a6db633

    # make into a lookup table by package_id
    package_id_to_license_info_map = {}  # package_id -> { license info }
    for r in lst_res_license:
        package_id = r["id"]
        licenses = r["licenses"]
        package_id_to_license_info_map[package_id] = licenses

    print("\n\npackage_id_to_license_info_map:")
    print_json(package_id_to_license_info_map)

    # Get the license issues and then enhance package_id_to_license_info_map with the license classification or none
    get_project_issues_response = client.snyk_projects_project_issues(
        org_id, project_id
    )
    license_issues_list = get_project_issues_response["issues"]["licenses"]

    # map to lookup table
    license_issues_lookup_map = list_of_dictionaries_to_map(license_issues_list, "id")

    for pkgId, licensesList in package_id_to_license_info_map.items():
        for l in licensesList:
            license_id = l["id"]
            print(license_id)

            if license_id in license_issues_lookup_map:
                print("append additional info")
                severity = license_issues_lookup_map[license_id]["severity"]
                l["severity"] = severity
            else:
                l["severity"] = "none"

            # lookup the license id in license_issues_lookup_map and see if there's an issue
            # add a 'classification' to the licenseInfo

    # Convert nodes to a dictionary by nodeId
    node_lookup_map = {}
    for node in nodes:
        node_id = node["nodeId"]
        package_id = node["pkgId"]
        node_lookup_map[node_id] = {
            "pkgId": node["pkgId"],
            # TODO: Pull in the packages_name and package_version from packages_lookup_map
            "package_name": packages_lookup_map[package_id]["package_name"],
            "package_version": packages_lookup_map[package_id]["package_version"],
            "deps": node["deps"],
        }

    print(node_lookup_map)
    root_node_package_id = node_lookup_map[root_node_id]["pkgId"]

    # Enhance node_lookup_map with license data from package_id_to_license_info_map
    for node_id in node_lookup_map.keys():
        if node_id == root_node_id:
            continue  # TODO: figure out how to get the project licenses
        print(node_id)

        # because if there's more than one node with the same package@version, it uses package@version|i to delinate them
        node_id_package_id = node_id.split("|")[0]
        licenses_info = package_id_to_license_info_map[node_id_package_id]
        node_lookup_map[node_id]["licenses"] = licenses_info

    # Now create a new structure based on node_lookup_map which is a deeply nested structure of the same data
    project_structured_tree = {}

    def get_node_to_append(
        node_id, base_path
    ):  # might make sense to rename get_dependencies
        obj = node_lookup_map[node_id]
        pkgId = obj["pkgId"]
        print("node_id: %s" % pkgId)

        path = ""
        if not base_path:
            path = pkgId
        else:
            path = "%s > %s" % (base_path, pkgId)

        child_nodes = []
        for d in obj["deps"]:
            child_node_id = d["nodeId"]
            child_node = get_node_to_append(child_node_id, path)
            child_nodes.append(child_node)

        node_to_append = {
            "pkgId": pkgId,
            "package_name": obj["package_name"],
            "package_version": obj["package_version"],
            "path": path,
            "licenses": obj.get("licenses"),
            "dependencies": child_nodes,
        }

        return node_to_append

    # print(root_node_package_id)
    project_dependencies_structure = get_node_to_append(root_node_id, "")
    project_structured_tree = {"project": project_dependencies_structure}

    return project_structured_tree


def get_flat_dependencies(dep_list):
    flat_dep_list = []
    for d in dep_list:
        package_id = d["pkgId"]
        licences = d["licenses"]
        path = d["path"]

        simplified_liceses_list = [l["title"] for l in d["licenses"]]
        licenses_str = ", ".join(simplified_liceses_list)

        flat_dep_list.append(
            {"pkgId": package_id, "path": path, "licenses": licenses_str}
        )
        flat_child_deps_list = get_flat_dependencies(d["dependencies"])
        flat_dep_list.extend(flat_child_deps_list)
    return flat_dep_list<|MERGE_RESOLUTION|>--- conflicted
+++ resolved
@@ -59,13 +59,9 @@
         }
 
     # Get licenses for all dependencies in the project
-<<<<<<< HEAD
-    lst_res_license = client.snyk_dependencies_list_all_dependencies_by_project(org_id, project_id,1,0)
-=======
     lst_res_license = client.snyk_dependencies_list_all_dependencies_by_project(
         org_id, project_id
     )
->>>>>>> 8a6db633
 
     # make into a lookup table by package_id
     package_id_to_license_info_map = {}  # package_id -> { license info }
